Name:                wai-extra
<<<<<<< HEAD
Version:             2.1.1.2
=======
Version:             3.0.0
>>>>>>> c2eff630
Synopsis:            Provides some basic WAI handlers and middleware.
Description:         The goal here is to provide common features without many dependencies.
License:             MIT
License-file:        LICENSE
Author:              Michael Snoyman
Maintainer:          michael@snoyman.com
Homepage:            http://github.com/yesodweb/wai
Category:            Web
Build-Type:          Simple
Cabal-Version:       >=1.8
Stability:           Stable
extra-source-files:
  tests.hs
  test/requests/dalvik-request
  test/json
  test/test.html
  test/sample.hs
  test/WaiExtraTest.hs

Library
  Build-Depends:     base                      >= 4 && < 5
                   , bytestring                >= 0.9.1.4
                   , wai                       >= 3.0      && < 3.1
                   , old-locale                >= 1.0.0.2  && < 1.1
                   , time                      >= 1.1.4
                   , network                   >= 2.2.1.5
                   , directory                 >= 1.0.1
                   , transformers              >= 0.2.2
                   , blaze-builder             >= 0.2.1.4  && < 0.4
                   , http-types                >= 0.7
                   , text                      >= 0.7
                   , case-insensitive          >= 0.2
                   , data-default-class
                   , fast-logger               >= 2.1      && < 2.2
                   , wai-logger                >= 2.0      && < 2.2
                   , ansi-terminal
                   , resourcet                 >= 0.4.6    && < 1.2
                   , void                      >= 0.5
                   , stringsearch              >= 0.3      && < 0.4
                   , containers
                   , base64-bytestring
                   , word8
                   , lifted-base               >= 0.1.2
                   , deepseq
                   , streaming-commons

  if os(windows)
      cpp-options:   -DWINDOWS
  else
      build-depends: unix

  Exposed-modules:   Network.Wai.Handler.CGI
                     Network.Wai.Handler.SCGI
                     Network.Wai.Middleware.AcceptOverride
                     Network.Wai.Middleware.Autohead
                     Network.Wai.Middleware.CleanPath
                     Network.Wai.Middleware.RequestLogger
                     Network.Wai.Middleware.Gzip
                     Network.Wai.Middleware.Jsonp
                     Network.Wai.Middleware.MethodOverride
                     Network.Wai.Middleware.MethodOverridePost
                     Network.Wai.Middleware.Rewrite
                     Network.Wai.Middleware.Vhost
                     Network.Wai.Middleware.HttpAuth
                     Network.Wai.Parse
                     Network.Wai.UrlMap
                     Network.Wai.Test
                     Network.Wai.EventSource
                     Network.Wai.EventSource.EventStream
  other-modules:     Network.Wai.Middleware.RequestLogger.Internal
  ghc-options:       -Wall


test-suite tests
    hs-source-dirs: test
    main-is: ../tests.hs
    type: exitcode-stdio-1.0

    build-depends:   base                      >= 4        && < 5
                   , wai-extra
                   , hspec                     >= 1.3
                   , HUnit

                   , wai
                   , http-types
                   , transformers
                   , zlib
                   , text
                   , bytestring
                   , directory
                   , blaze-builder             >= 0.2.1.4  && < 0.4
                   , data-default
                   , fast-logger               >= 2.1
                   , resourcet
    ghc-options:       -Wall

test-suite spec
    type:            exitcode-stdio-1.0
    hs-source-dirs:  test
    main-is:         Spec.hs
    other-modules:   Network.Wai.TestSpec
    build-depends:   base                      >= 4        && < 5
                   , wai-extra
                   , wai
                   , hspec >= 1.3
    ghc-options:     -Wall -Werror

source-repository head
  type:     git
  location: git://github.com/yesodweb/wai.git<|MERGE_RESOLUTION|>--- conflicted
+++ resolved
@@ -1,9 +1,5 @@
 Name:                wai-extra
-<<<<<<< HEAD
-Version:             2.1.1.2
-=======
 Version:             3.0.0
->>>>>>> c2eff630
 Synopsis:            Provides some basic WAI handlers and middleware.
 Description:         The goal here is to provide common features without many dependencies.
 License:             MIT
