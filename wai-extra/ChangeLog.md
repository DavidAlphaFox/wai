--- conflicted
+++ resolved
@@ -1,12 +1,10 @@
-<<<<<<< HEAD
+## 3.0.16.0
+
+* Add a new function "parseRequestBodyEx" that allows various size limits to be set.
+
 ## 3.0.15.3
 
 * Allow wai-logger 2.3
-=======
-## 3.0.16.0
-
-* Add a new function "parseRequestBodyEx" that allows various size limits to be set.
->>>>>>> 3d0e59ae
 
 ## 3.0.15.2
 
