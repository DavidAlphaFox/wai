{-# LANGUAGE Rank2Types, ScopedTypeVariables #-}
---------------------------------------------------------
-- |
-- Module        : Network.Wai.Middleware.Gzip
-- Copyright     : Michael Snoyman
-- License       : BSD3
--
-- Maintainer    : Michael Snoyman <michael@snoyman.com>
-- Stability     : Unstable
-- Portability   : portable
--
-- Automatic gzip compression of responses.
--
---------------------------------------------------------
module Network.Wai.Middleware.Gzip
    ( gzip
    , GzipSettings
    , gzipFiles
    , GzipFiles (..)
    , gzipCheckMime
    , def
    , defaultCheckMime
    ) where

import Network.Wai
import Data.Maybe (fromMaybe, isJust)
import qualified Data.ByteString.Char8 as S8
import qualified Data.ByteString as S
import Data.Default.Class
import Network.HTTP.Types ( Status, Header, hContentEncoding, hUserAgent
                          , hContentType, hContentLength)
import System.Directory (doesFileExist, createDirectoryIfMissing)
import Blaze.ByteString.Builder (fromByteString)
import Control.Exception (try, SomeException)
import qualified Data.Set as Set
import Network.Wai.Header
import Network.Wai.Internal
import qualified Data.Streaming.Blaze as B
import qualified Data.Streaming.Zlib as Z
import qualified Blaze.ByteString.Builder as Blaze
import Control.Monad (unless)
import Data.Function (fix)
import Control.Exception (throwIO)
import qualified System.IO as IO
import Data.ByteString.Lazy.Internal (defaultChunkSize)
import Data.Word8 (_semicolon)

data GzipSettings = GzipSettings
    { gzipFiles :: GzipFiles
    , gzipCheckMime :: S.ByteString -> Bool
    }

-- | Gzip behavior for files.
data GzipFiles
    = GzipIgnore -- ^ Do not compress file responses.
    | GzipCompress -- ^ Compress files. Note that this may counteract
                   -- zero-copy response optimizations on some
                   -- platforms.
    | GzipCacheFolder FilePath -- ^ Compress files, caching them in
                               -- some directory.
    | GzipPreCompressed GzipFiles -- ^ If we use compression then try to use the filename with ".gz"
                                  -- appended to it, if the file is missing then try next action
                                  --
                                  -- @since 3.0.17
    deriving (Show, Eq, Read)
<<<<<<< HEAD
-- 默认的Gzip压缩配置
=======

-- | Use default MIME settings; /do not/ compress files.
>>>>>>> 98fc1d2a
instance Default GzipSettings where
    def = GzipSettings GzipIgnore defaultCheckMime

-- | MIME types that will be compressed by default:
-- @text/*@, @application/json@, @application/javascript@,
-- @application/ecmascript@, @image/x-icon@.
defaultCheckMime :: S.ByteString -> Bool
defaultCheckMime bs =
    S8.isPrefixOf "text/" bs || bs' `Set.member` toCompress
  where
    bs' = fst $ S.break (== _semicolon) bs
    toCompress = Set.fromList
        [ "application/json"
        , "application/javascript"
        , "application/ecmascript"
        , "image/x-icon"
        ]

-- | Use gzip to compress the body of the response.
--
-- Analyzes the \"Accept-Encoding\" header from the client to determine
-- if gzip is supported.
--
-- File responses will be compressed according to the 'GzipFiles' setting.
gzip :: GzipSettings -> Middleware
gzip set app env sendResponse = app env $ \res ->
    case res of
        ResponseRaw{} -> sendResponse res
        ResponseFile{} | gzipFiles set == GzipIgnore -> sendResponse res
        _ -> if "gzip" `elem` enc && not isMSIE6 && not (isEncoded res) && (bigEnough res)
                then
                    let runAction x = case x of
                            (ResponseFile s hs file Nothing, GzipPreCompressed nextAction) ->
                                 let
                                    compressedVersion = file ++ ".gz"
                                 in
                                    doesFileExist compressedVersion >>= \x ->
                                       if x
                                         then (sendResponse $ ResponseFile s (fixHeaders hs) compressedVersion Nothing)
                                         else (runAction (ResponseFile s hs file Nothing, nextAction))
                            (ResponseFile s hs file Nothing, GzipCacheFolder cache) ->
                                case lookup hContentType hs of
                                    Just m
                                        | gzipCheckMime set m -> compressFile s hs file cache sendResponse
                                    _ -> sendResponse res
                            (ResponseFile {}, GzipIgnore) -> sendResponse res
                            _ -> compressE set res sendResponse
                    in runAction (res, gzipFiles set)
                else sendResponse res
  where
    enc = fromMaybe [] $ (splitCommas . S8.unpack)
                    `fmap` lookup "Accept-Encoding" (requestHeaders env)
    ua = fromMaybe "" $ lookup hUserAgent $ requestHeaders env
    isMSIE6 = "MSIE 6" `S.isInfixOf` ua
    isEncoded res = isJust $ lookup hContentEncoding $ responseHeaders res

    bigEnough rsp = case contentLength (responseHeaders rsp) of
      Nothing -> True -- This could be a streaming case
      Just len -> len >= minimumLength

    -- For a small enough response, gzipping will actually increase the size
    -- Potentially for anything less than 860 bytes gzipping could be a net loss
    -- The actual number is application specific though and may need to be adjusted
    -- http://webmasters.stackexchange.com/questions/31750/what-is-recommended-minimum-object-size-for-gzip-performance-benefits
    minimumLength = 860

compressFile :: Status -> [Header] -> FilePath -> FilePath -> (Response -> IO a) -> IO a
compressFile s hs file cache sendResponse = do
    e <- doesFileExist tmpfile
    if e
        then onSucc
        else do
            createDirectoryIfMissing True cache
            x <- try $
                 IO.withBinaryFile file IO.ReadMode $ \inH ->
                 IO.withBinaryFile tmpfile IO.WriteMode $ \outH -> do
                    deflate <- Z.initDeflate 7 $ Z.WindowBits 31
                    -- FIXME this code should write to a temporary file, then
                    -- rename to the final file
                    let goPopper popper = fix $ \loop -> do
                            res <- popper
                            case res of
                                Z.PRDone -> return ()
                                Z.PRNext bs -> do
                                    S.hPut outH bs
                                    loop
                                Z.PRError ex -> throwIO ex
                    fix $ \loop -> do
                        bs <- S.hGetSome inH defaultChunkSize
                        unless (S.null bs) $ do
                            Z.feedDeflate deflate bs >>= goPopper
                            loop
                    goPopper $ Z.finishDeflate deflate
            either onErr (const onSucc) (x :: Either SomeException ()) -- FIXME bad! don't catch all exceptions like that!
  where
    onSucc = sendResponse $ responseFile s (fixHeaders hs) tmpfile Nothing

    onErr _ = sendResponse $ responseFile s hs file Nothing -- FIXME log the error message

    tmpfile = cache ++ '/' : map safe file
    safe c
        | 'A' <= c && c <= 'Z' = c
        | 'a' <= c && c <= 'z' = c
        | '0' <= c && c <= '9' = c
    safe '-' = '-'
    safe '_' = '_'
    safe _ = '_'

compressE :: GzipSettings
          -> Response
          -> (Response -> IO a)
          -> IO a
compressE set res sendResponse =
    case lookup hContentType hs of
        Just m | gzipCheckMime set m ->
            let hs' = fixHeaders hs
             in wb $ \body -> sendResponse $ responseStream s hs' $ \sendChunk flush -> do
                    (blazeRecv, _) <- B.newBlazeRecv B.defaultStrategy
                    deflate <- Z.initDeflate 1 (Z.WindowBits 31)
                    let sendBuilder builder = do
                            popper <- blazeRecv builder
                            fix $ \loop -> do
                                bs <- popper
                                unless (S.null bs) $ do
                                    sendBS bs
                                    loop
                        sendBS bs = Z.feedDeflate deflate bs >>= deflatePopper
                        flushBuilder = do
                            sendBuilder Blaze.flush
                            deflatePopper $ Z.flushDeflate deflate
                            flush
                        deflatePopper popper = fix $ \loop -> do
                            result <- popper
                            case result of
                                Z.PRDone -> return ()
                                Z.PRNext bs' -> do
                                    sendChunk $ fromByteString bs'
                                    loop
                                Z.PRError e -> throwIO e

                    body sendBuilder flushBuilder
                    sendBuilder Blaze.flush
                    deflatePopper $ Z.finishDeflate deflate
        _ -> sendResponse res
  where
    (s, hs, wb) = responseToStream res

-- Remove Content-Length header, since we will certainly have a
-- different length after gzip compression.
fixHeaders :: [Header] -> [Header]
fixHeaders =
    ((hContentEncoding, "gzip") :) . filter notLength
  where
    notLength (x, _) = x /= hContentLength

splitCommas :: String -> [String]
splitCommas [] = []
splitCommas x =
    let (y, z) = break (== ',') x
     in y : splitCommas (dropWhile (== ' ') $ drop 1 z)<|MERGE_RESOLUTION|>--- conflicted
+++ resolved
@@ -63,12 +63,9 @@
                                   --
                                   -- @since 3.0.17
     deriving (Show, Eq, Read)
-<<<<<<< HEAD
+
 -- 默认的Gzip压缩配置
-=======
-
 -- | Use default MIME settings; /do not/ compress files.
->>>>>>> 98fc1d2a
 instance Default GzipSettings where
     def = GzipSettings GzipIgnore defaultCheckMime
 
